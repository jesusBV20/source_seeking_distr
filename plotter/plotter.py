"""\
# Copyright (C) 2024 Jesús Bautista Villar <jesbauti20@gmail.com>
- Plotter class -
"""

import numpy as np
from tqdm import tqdm

import matplotlib.pyplot as plt
from matplotlib.animation import FuncAnimation
import matplotlib

from toolbox.plot_utils import vector2d, unicycle_patch

<<<<<<< HEAD
# Figsize adjusted to 16:9
FIGSIZE = (16,9)

# DPI resolution dictionary
RES_DIC = {
    "480p"   : 640,
    "HD"     : 1280,
    "FullHD" : 1920,
    "2K"     : 2560,
    "4K"     : 3880
    }

KW_DRAW_FIELD = {"xlim":3*50, "ylim":2*50, "n":400, "contour_levels":20}
TEAM_COLORS = ["royalblue", "green", "red"]
=======
TEAM_COLORS = ["royalblue", "green"]
>>>>>>> ab6ff813

# ----------------------------------------------------------------------
# Simulator class
# ----------------------------------------------------------------------

class plotter:
<<<<<<< HEAD
    def __init__(self, simulator, team_tags=None, 
                 xlim=[-50,80], ylim=[-50,70], agents_size=3):
=======
    def __init__(self, simulator):
>>>>>>> ab6ff813
        matplotlib.rc('font', **{'size' : 14})

        self.data = simulator.data
        self.sigma_field = simulator.sigma_field
        self.N = simulator.N
        self.dt = simulator.dt

        self.team_tags = team_tags
        self.xlim, self.ylim = xlim, ylim
        self.size = agents_size
    
<<<<<<< HEAD
    # PLOTS ------------------------------------------------------------

    def plot_simulation(self, dpi=100):
=======
    def plot_simulation(self, team_tags=None, dpi=100, xlim=[-50,80], ylim=[-50,70]):
        dx = abs(xlim[0] - xlim[1])
        dy = abs(xlim[0] - xlim[1]) 
        kw_field = {"xlim":dx, "ylim":dy, "n":400, "contour_levels":20}
        kw_patch = {"size":4*dx/130, "lw":0.1}

>>>>>>> ab6ff813
        # Extract the requiered data from the simulation
        data_p = np.array(self.data["p"])
        data_phi = np.array(self.data["phi"])
        data_status = np.array(self.data["status"])

        if self.team_tags is None:
            agents_colors = ["royalblue" if data_status[-1,n] else "red" for n in range(self.N)]
        else:
            agents_colors = [TEAM_COLORS[self.team_tags[n]] if data_status[-1,n] else "red" for n in range(self.N)]

        # Initialise the figure
        fig = plt.figure(figsize=FIGSIZE, dpi=dpi)
        ax = fig.subplots()

        ax.set_xlim(self.xlim)
        ax.set_ylim(self.ylim)
        ax.set_aspect("equal")

        ax.set_xlabel("X [L]")
        ax.set_ylabel("Y [L]")

        # Draw the scalar field
<<<<<<< HEAD
        self.sigma_field.draw(fig, ax, **KW_DRAW_FIELD)
=======
        self.sigma_field.draw(fig, ax, **kw_field)
>>>>>>> ab6ff813

        # Plot the trace of each agent
        for n in range(self.N):
            ax.plot(data_p[:,n,0], data_p[:,n,1], c=agents_colors[n], zorder=1, lw=0.8)

        # Agents icon
        for n in range(self.N):
<<<<<<< HEAD
            icon_i = unicycle_patch(data_p[0,n,:], data_phi[0,n], "royalblue", size=self.size, lw=0.4)
            icon_f = unicycle_patch(data_p[-1,n,:], data_phi[-1,n], agents_colors[n], size=self.size, lw=0.4)
=======
            icon_i = unicycle_patch(data_p[0,n,:], data_phi[0,n], "royalblue", **kw_patch)
            icon_f = unicycle_patch(data_p[-1,n,:], data_phi[-1,n], agents_colors[n], **kw_patch)
>>>>>>> ab6ff813
            icon_i.set_alpha(0.5)
            ax.add_patch(icon_i)
            ax.add_patch(icon_f)

        # Show the plot!!
        plt.show()

<<<<<<< HEAD
    def plot_estimations(self, figsize=(12,4), dpi=100):
=======
    def plot_estimations(self, team_tags=None, figsize=(12,4), dpi=100):
>>>>>>> ab6ff813
        """
        Plot the estimation of the centroid and the ascending direction during the whole simulation
        """
        # Extract the requiered data from the simulation
        data_t = np.array(self.data["t"])
        data_pc_hat = np.array(self.data["pc_hat"])
        data_mu = np.array(self.data["mu"])
        data_pc_comp = np.array(self.data["pc_comp"])
        data_mu_comp = np.array(self.data["mu_comp"])
        data_status = np.array(self.data["status"])

        # Agents color
        if self.team_tags is None:
            agents_colors = [TEAM_COLORS[0] for n in range(self.N)]
        else:
            agents_colors = [TEAM_COLORS[self.team_tags[n]] for n in range(self.N)]

        # Extract the requiered data from the scalar field
        data_p_sigma = self.sigma_field.mu

        # Compute the angle of the ascending direction vectors
        psi_mu = np.arctan2(data_mu[:,:,1], data_mu[:,:,0])
        psi_mu_comp = np.arctan2(data_mu_comp[:,1], data_mu_comp[:,0])

        # Initialise the figure and its axes
        fig = plt.figure(figsize=figsize, dpi=dpi)
        grid = plt.GridSpec(2, 2, hspace=0.1, wspace=0.25)
        ax_asc = fig.add_subplot(grid[:, 0:1])
        ax_ctr_x = fig.add_subplot(grid[0, 1:2], xticklabels=[])
        ax_ctr_y = fig.add_subplot(grid[1, 1:2])

        ax_asc.grid(True)
        ax_ctr_x.grid(True)
        ax_ctr_y.grid(True)

        ax_asc.set_xlabel(r"$t$ [T]")
        ax_ctr_y.set_xlabel(r"$t$ [T]")
        ax_asc.set_ylabel(r"$\theta_\mu$ [rad]")
        ax_ctr_x.set_ylabel(r"$(p_i - \hat x_i)^X$ [L]")
        ax_ctr_y.set_ylabel(r"$(p_i - \hat x_i)^Y$ [L]")

        # Plot the non-computed variables (for numerical validation)
        ax_ctr_y.plot(data_t, np.ones_like(data_t)*data_p_sigma[1], c="k", ls="--", lw=1.2, alpha=0.8)
        ax_ctr_x.plot(data_t, np.ones_like(data_t)*data_p_sigma[0], c="k", ls="--", lw=1.2, alpha=0.8, label=r"$p_\sigma$")

        if self.team_tags is None:
            ax_asc.plot(data_t, psi_mu_comp, c="r", ls="--", lw=1.2, zorder=3 , label=r"$\theta^1_\sigma$")
            ax_ctr_x.plot(data_t, data_pc_comp[:,0], c="r", ls="--", lw=1.2, zorder=3, label=r"$p_c$")
            ax_ctr_y.plot(data_t, data_pc_comp[:,1], c="r", ls="--", lw=1.2, zorder=3)

            ax_asc.legend(fancybox=True, prop={'size': 15})
            
        ax_ctr_x.legend(fancybox=True, prop={'size': 15})

        # Plot the estimations
        for n in range(self.N):
            ax_asc.plot(data_t[data_status[:,n]], psi_mu[data_status[:,n],n], c=agents_colors[n], alpha=0.5, lw=1)
            ax_ctr_x.plot(data_t[data_status[:,n]], data_pc_hat[data_status[:,n],n,0], c=agents_colors[n], alpha=0.5, lw=1)
            ax_ctr_y.plot(data_t[data_status[:,n]], data_pc_hat[data_status[:,n],n,1], c=agents_colors[n], alpha=0.5, lw=1)

        # Show the plot!!
        plt.show()

    # ANIMATIONS --------------------------------------------------------

    def anim_simulation(self, anim_tf=None, tail_frames=100, fps=60):
        """
        """
        # Extract the requiered data from the simulation
        data_t = np.array(self.data["t"])
        data_p = np.array(self.data["p"])
        data_phi = np.array(self.data["phi"])
        data_status = np.array(self.data["status"])
        
        agents_colors = [TEAM_COLORS[0] for n in range(self.N)]
        agents_colors_team = [TEAM_COLORS[self.team_tags[n]] if data_status[-1,n] else "red" for n in range(self.N)]
        
        # Animation variables
        # res = RES_DIC[res_label]

        if anim_tf is None:
            anim_tf = data_t[-1]
        elif anim_tf > data_t[-1]:
            anim_tf = data_t[-1]

        anim_frames = int(anim_tf/self.dt + 1)

        # Initialise the figure
        fig = plt.figure(figsize=FIGSIZE, dpi=100)
        ax = fig.subplots()

        ax.set_xlim(self.xlim)
        ax.set_ylim(self.ylim)
        ax.set_aspect("equal")

        title = ax.set_title("Frame = {0:>4} | Tf = {1:>5.2f} [T] | N = {2:>4} robots".format(0, 0, self.N))
        ax.set_xlabel("X [L]")
        ax.set_ylabel("Y [L]")

        # Draw the scalar field
        self.sigma_field.draw(fig, ax, **KW_DRAW_FIELD)

        # Trace of each agent
        traces_list = []
        for n in range(self.N):
            line, = ax.plot(data_p[0,n,0], data_p[0,n,1], c=agents_colors[n], zorder=1, lw=0.8)
            traces_list.append(line)

        # Agents icon
        icons_list = []
        for n in range(self.N):
            icon = unicycle_patch(data_p[0,n,:], data_phi[0,n], agents_colors[n], size=self.size, lw=0.4)
            ax.add_patch(icon)
            icons_list.append(icon)

        # Function to update the animation
        def animate(i):
            # Change the colors when the first agent dies
            if np.any(np.logical_not(data_status[i,:])):
                colors = agents_colors_team
            else:
                colors = agents_colors

            # Agents
            for n in range(self.N):
                icons_list[n].remove()
                icons_list[n] = unicycle_patch(data_p[i,n,:], data_phi[i,n], colors[n], size=self.size, lw=0.4)
   
                ax.add_patch(icons_list[n])

                if i > tail_frames:
                    traces_list[n].set_data(data_p[i-tail_frames:i,n,0], data_p[i-tail_frames:i,n,1])
                else:
                    traces_list[n].set_data(data_p[0:i,n,0], data_p[0:i,n,1])
                traces_list[n].set_color(colors[n])

                title.set_text("Frame = {0:>4} | Tf = {1:>5.2f} [T] | N = {2:>3} robots".format(i, i*self.dt, self.N))
        
        # Generate the animation
        print("Simulating {0:d} frames...".format(anim_frames))
        anim = FuncAnimation(fig, animate, frames=tqdm(range(anim_frames), initial=1, position=0), 
                            interval=1/fps*1000)
        anim.embed_limit = 40

        # Close plots and return the animation class to be compiled
        plt.close()
        return anim<|MERGE_RESOLUTION|>--- conflicted
+++ resolved
@@ -12,36 +12,16 @@
 
 from toolbox.plot_utils import vector2d, unicycle_patch
 
-<<<<<<< HEAD
-# Figsize adjusted to 16:9
-FIGSIZE = (16,9)
-
-# DPI resolution dictionary
-RES_DIC = {
-    "480p"   : 640,
-    "HD"     : 1280,
-    "FullHD" : 1920,
-    "2K"     : 2560,
-    "4K"     : 3880
-    }
-
-KW_DRAW_FIELD = {"xlim":3*50, "ylim":2*50, "n":400, "contour_levels":20}
-TEAM_COLORS = ["royalblue", "green", "red"]
-=======
 TEAM_COLORS = ["royalblue", "green"]
->>>>>>> ab6ff813
+FIGSIZE = (12,8)
 
 # ----------------------------------------------------------------------
 # Simulator class
 # ----------------------------------------------------------------------
 
 class plotter:
-<<<<<<< HEAD
     def __init__(self, simulator, team_tags=None, 
                  xlim=[-50,80], ylim=[-50,70], agents_size=3):
-=======
-    def __init__(self, simulator):
->>>>>>> ab6ff813
         matplotlib.rc('font', **{'size' : 14})
 
         self.data = simulator.data
@@ -52,19 +32,15 @@
         self.team_tags = team_tags
         self.xlim, self.ylim = xlim, ylim
         self.size = agents_size
-    
-<<<<<<< HEAD
+
+        dx = abs(self.xlim[0] - self.xlim[1])
+        dy = abs(self.ylim[0] - self.ylim[1])
+        self.kw_field = {"xlim":dx, "ylim":dy, "n":200}
+        self.kw_patch = {"size":dx/130*3, "lw":0.5}
+
     # PLOTS ------------------------------------------------------------
 
     def plot_simulation(self, dpi=100):
-=======
-    def plot_simulation(self, team_tags=None, dpi=100, xlim=[-50,80], ylim=[-50,70]):
-        dx = abs(xlim[0] - xlim[1])
-        dy = abs(xlim[0] - xlim[1]) 
-        kw_field = {"xlim":dx, "ylim":dy, "n":400, "contour_levels":20}
-        kw_patch = {"size":4*dx/130, "lw":0.1}
-
->>>>>>> ab6ff813
         # Extract the requiered data from the simulation
         data_p = np.array(self.data["p"])
         data_phi = np.array(self.data["phi"])
@@ -75,6 +51,8 @@
         else:
             agents_colors = [TEAM_COLORS[self.team_tags[n]] if data_status[-1,n] else "red" for n in range(self.N)]
 
+
+
         # Initialise the figure
         fig = plt.figure(figsize=FIGSIZE, dpi=dpi)
         ax = fig.subplots()
@@ -87,25 +65,19 @@
         ax.set_ylabel("Y [L]")
 
         # Draw the scalar field
-<<<<<<< HEAD
-        self.sigma_field.draw(fig, ax, **KW_DRAW_FIELD)
-=======
-        self.sigma_field.draw(fig, ax, **kw_field)
->>>>>>> ab6ff813
+        self.sigma_field.draw(fig, ax, **self.kw_field)
 
         # Plot the trace of each agent
         for n in range(self.N):
-            ax.plot(data_p[:,n,0], data_p[:,n,1], c=agents_colors[n], zorder=1, lw=0.8)
+            if self.team_tags is None:
+                ax.plot(data_p[:,n,0], data_p[:,n,1], c="k", zorder=1, lw=0.8)
+            else:
+                ax.plot(data_p[:,n,0], data_p[:,n,1], c=agents_colors[n], zorder=1, lw=0.8)
 
         # Agents icon
         for n in range(self.N):
-<<<<<<< HEAD
-            icon_i = unicycle_patch(data_p[0,n,:], data_phi[0,n], "royalblue", size=self.size, lw=0.4)
-            icon_f = unicycle_patch(data_p[-1,n,:], data_phi[-1,n], agents_colors[n], size=self.size, lw=0.4)
-=======
-            icon_i = unicycle_patch(data_p[0,n,:], data_phi[0,n], "royalblue", **kw_patch)
-            icon_f = unicycle_patch(data_p[-1,n,:], data_phi[-1,n], agents_colors[n], **kw_patch)
->>>>>>> ab6ff813
+            icon_i = unicycle_patch(data_p[0,n,:], data_phi[0,n], "royalblue", **self.kw_patch)
+            icon_f = unicycle_patch(data_p[-1,n,:], data_phi[-1,n], agents_colors[n], **self.kw_patch)
             icon_i.set_alpha(0.5)
             ax.add_patch(icon_i)
             ax.add_patch(icon_f)
@@ -113,11 +85,7 @@
         # Show the plot!!
         plt.show()
 
-<<<<<<< HEAD
     def plot_estimations(self, figsize=(12,4), dpi=100):
-=======
-    def plot_estimations(self, team_tags=None, figsize=(12,4), dpi=100):
->>>>>>> ab6ff813
         """
         Plot the estimation of the centroid and the ascending direction during the whole simulation
         """
@@ -131,9 +99,9 @@
 
         # Agents color
         if self.team_tags is None:
-            agents_colors = [TEAM_COLORS[0] for n in range(self.N)]
+            agents_colors = ["royalblue" if data_status[-1,n] else "red" for n in range(self.N)]
         else:
-            agents_colors = [TEAM_COLORS[self.team_tags[n]] for n in range(self.N)]
+            agents_colors = [TEAM_COLORS[self.team_tags[n]] if data_status[-1,n] else "red" for n in range(self.N)]
 
         # Extract the requiered data from the scalar field
         data_p_sigma = self.sigma_field.mu
@@ -218,7 +186,7 @@
         ax.set_ylabel("Y [L]")
 
         # Draw the scalar field
-        self.sigma_field.draw(fig, ax, **KW_DRAW_FIELD)
+        self.sigma_field.draw(fig, ax, **self.kw_field)
 
         # Trace of each agent
         traces_list = []
@@ -229,7 +197,7 @@
         # Agents icon
         icons_list = []
         for n in range(self.N):
-            icon = unicycle_patch(data_p[0,n,:], data_phi[0,n], agents_colors[n], size=self.size, lw=0.4)
+            icon = unicycle_patch(data_p[0,n,:], data_phi[0,n], agents_colors[n], **self.kw_patch)
             ax.add_patch(icon)
             icons_list.append(icon)
 
@@ -244,7 +212,7 @@
             # Agents
             for n in range(self.N):
                 icons_list[n].remove()
-                icons_list[n] = unicycle_patch(data_p[i,n,:], data_phi[i,n], colors[n], size=self.size, lw=0.4)
+                icons_list[n] = unicycle_patch(data_p[i,n,:], data_phi[i,n], colors[n], **self.kw_patch)
    
                 ax.add_patch(icons_list[n])
 
